--- conflicted
+++ resolved
@@ -303,23 +303,6 @@
             raise
 
     async def execute_async(self, task: TaskNode, dag: TaskDAG) -> TaskNode:
-<<<<<<< HEAD
-        try:
-            result, duration = await self._async_execute_module(self.executor, task.goal)
-            task = self._record_module_result(
-                task,
-                "executor",
-                task.goal,
-                result.output,
-                duration,
-            )
-            task = task.with_result(result.output)
-            dag.update_node(task)
-            return task
-        except Exception as e:
-            self._enhance_error_context(e, AgentType.EXECUTOR, task)
-            raise
-=======
         # Retrieve context from dependencies if they exist
         context = None
         if task.dependencies:
@@ -359,37 +342,40 @@
             if context_parts:
                 context = "<context>\n" + "\n\n".join(context_parts) + "\n</context>"
 
-        # Execute with context
-        result, duration, token_metrics, messages = await self._async_execute_module(
-            self.executor,
-            task.goal,
-            context=context if context else None
-        )
-
-        # Record with context metadata
-        metadata = {}
-        if context:
-            metadata["context_received"] = context[:200] + "..." if len(context) > 200 else context
-            metadata["dependency_ids"] = list(task.dependencies)
-
-        task = self._record_module_result(
-            task,
-            "executor",
-            task.goal,
-            result.output,
-            duration,
-            metadata=metadata,
-            token_metrics=token_metrics,
-            messages=messages,
-        )
-        task = task.with_result(result.output)
-        dag.update_node(task)
-
-        # Store result for future dependent tasks
-        await self.context_store.store_result(task.task_id, result.output)
-
-        return task
->>>>>>> 18ee4d8b
+        try:
+            # Execute with context
+            result, duration, token_metrics, messages = await self._async_execute_module(
+                self.executor,
+                task.goal,
+                context=context if context else None
+            )
+
+            # Record with context metadata
+            metadata = {}
+            if context:
+                metadata["context_received"] = context[:200] + "..." if len(context) > 200 else context
+                metadata["dependency_ids"] = list(task.dependencies)
+
+            task = self._record_module_result(
+                task,
+                "executor",
+                task.goal,
+                result.output,
+                duration,
+                metadata=metadata,
+                token_metrics=token_metrics,
+                messages=messages,
+            )
+            task = task.with_result(result.output)
+            dag.update_node(task)
+
+            # Store result for future dependent tasks
+            await self.context_store.store_result(task.task_id, result.output)
+
+            return task
+        except Exception as e:
+            self._enhance_error_context(e, AgentType.EXECUTOR, task)
+            raise
 
     def force_execute(self, task: TaskNode, dag: TaskDAG) -> TaskNode:
         task = task.set_node_type(NodeType.EXECUTE)
